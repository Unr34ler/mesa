--- conflicted
+++ resolved
@@ -2808,15 +2808,10 @@
    assign_curb_setup();
 
    /* Now that we have the uniform assigned, go ahead and force it to a vec4. */
-<<<<<<< HEAD
    if (uniforms == 1) {
-      assert(mov->src[0].file == HW_REG);
-      mov->src[0] = brw_vec4_grf(mov->src[0].fixed_hw_reg.nr, 0);
-   }
-=======
-   assert(mov->src[0].file == FIXED_GRF);
-   mov->src[0] = brw_vec4_grf(mov->src[0].nr, 0);
->>>>>>> f94e1d97
+      assert(mov->src[0].file == FIXED_GRF);
+      mov->src[0] = brw_vec4_grf(mov->src[0].nr, 0);
+   }
 }
 
 /**
