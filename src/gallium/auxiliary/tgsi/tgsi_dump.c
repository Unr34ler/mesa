/**************************************************************************
 * 
 * Copyright 2007-2008 Tungsten Graphics, Inc., Cedar Park, Texas.
 * All Rights Reserved.
 * 
 * Permission is hereby granted, free of charge, to any person obtaining a
 * copy of this software and associated documentation files (the
 * "Software"), to deal in the Software without restriction, including
 * without limitation the rights to use, copy, modify, merge, publish,
 * distribute, sub license, and/or sell copies of the Software, and to
 * permit persons to whom the Software is furnished to do so, subject to
 * the following conditions:
 * 
 * The above copyright notice and this permission notice (including the
 * next paragraph) shall be included in all copies or substantial portions
 * of the Software.
 * 
 * THE SOFTWARE IS PROVIDED "AS IS", WITHOUT WARRANTY OF ANY KIND, EXPRESS
 * OR IMPLIED, INCLUDING BUT NOT LIMITED TO THE WARRANTIES OF
 * MERCHANTABILITY, FITNESS FOR A PARTICULAR PURPOSE AND NON-INFRINGEMENT.
 * IN NO EVENT SHALL TUNGSTEN GRAPHICS AND/OR ITS SUPPLIERS BE LIABLE FOR
 * ANY CLAIM, DAMAGES OR OTHER LIABILITY, WHETHER IN AN ACTION OF CONTRACT,
 * TORT OR OTHERWISE, ARISING FROM, OUT OF OR IN CONNECTION WITH THE
 * SOFTWARE OR THE USE OR OTHER DEALINGS IN THE SOFTWARE.
 * 
 **************************************************************************/

#include "util/u_debug.h"
#include "util/u_string.h"
#include "util/u_math.h"
#include "util/u_memory.h"
#include "tgsi_dump.h"
#include "tgsi_info.h"
#include "tgsi_iterate.h"


/** Number of spaces to indent for IF/LOOP/etc */
static const int indent_spaces = 3;


struct dump_ctx
{
   struct tgsi_iterate_context iter;

   uint instno;
   int indent;
   
   uint indentation;

   void (*printf)(struct dump_ctx *ctx, const char *format, ...);
};

static void 
dump_ctx_printf(struct dump_ctx *ctx, const char *format, ...)
{
   va_list ap;
   (void)ctx;
   va_start(ap, format);
   debug_vprintf(format, ap);
   va_end(ap);
}

static void
dump_enum(
   struct dump_ctx *ctx,
   uint e,
   const char **enums,
   uint enum_count )
{
   if (e >= enum_count)
      ctx->printf( ctx, "%u", e );
   else
      ctx->printf( ctx, "%s", enums[e] );
}

#define EOL()           ctx->printf( ctx, "\n" )
#define TXT(S)          ctx->printf( ctx, "%s", S )
#define CHR(C)          ctx->printf( ctx, "%c", C )
#define UIX(I)          ctx->printf( ctx, "0x%x", I )
#define UID(I)          ctx->printf( ctx, "%u", I )
#define INSTID(I)          ctx->printf( ctx, "% 3u", I )
#define SID(I)          ctx->printf( ctx, "%d", I )
#define FLT(F)          ctx->printf( ctx, "%10.4f", F )
#define ENM(E,ENUMS)    dump_enum( ctx, E, ENUMS, sizeof( ENUMS ) / sizeof( *ENUMS ) )

static const char *processor_type_names[] =
{
   "FRAG",
   "VERT",
   "GEOM"
};

static const char *file_names[TGSI_FILE_COUNT] =
{
   "NULL",
   "CONST",
   "IN",
   "OUT",
   "TEMP",
   "SAMP",
   "ADDR",
   "IMM",
   "LOOP",
   "PRED",
   "SV"
};

static const char *interpolate_names[] =
{
   "CONSTANT",
   "LINEAR",
   "PERSPECTIVE"
};

static const char *semantic_names[] =
{
   "POSITION",
   "COLOR",
   "BCOLOR",
   "FOG",
   "PSIZE",
   "GENERIC",
   "NORMAL",
   "FACE",
   "EDGEFLAG",
<<<<<<< HEAD
   "INSTANCEID"
=======
   "PRIM_ID"
>>>>>>> 1f9aa38f
};

static const char *immediate_type_names[] =
{
   "FLT32",
   "UINT32",
   "INT32"
};

static const char *swizzle_names[] =
{
   "x",
   "y",
   "z",
   "w"
};

static const char *texture_names[] =
{
   "UNKNOWN",
   "1D",
   "2D",
   "3D",
   "CUBE",
   "RECT",
   "SHADOW1D",
   "SHADOW2D",
   "SHADOWRECT"
};

static const char *property_names[] =
{
   "GS_INPUT_PRIMITIVE",
   "GS_OUTPUT_PRIMITIVE",
   "GS_MAX_OUTPUT_VERTICES"
};

static const char *primitive_names[] =
{
   "POINTS",
   "LINES",
   "LINE_LOOP",
   "LINE_STRIP",
   "TRIANGLES",
   "TRIANGLE_STRIP",
   "TRIANGLE_FAN",
   "QUADS",
   "QUAD_STRIP",
   "POLYGON"
};


static void
_dump_register_decl(
   struct dump_ctx *ctx,
   uint file,
   int first,
   int last )
{
   ENM( file, file_names );

   /* all geometry shader inputs are two dimensional */
   if (file == TGSI_FILE_INPUT &&
       ctx->iter.processor.Processor == TGSI_PROCESSOR_GEOMETRY)
      TXT("[]");

   CHR( '[' );
   SID( first );
   if (first != last) {
      TXT( ".." );
      SID( last );
   }
   CHR( ']' );
}

static void
_dump_register_dst(
   struct dump_ctx *ctx,
   uint file,
   int index)
{
   ENM( file, file_names );

   CHR( '[' );
   SID( index );
   CHR( ']' );
}


static void
_dump_register_src(
   struct dump_ctx *ctx,
   const struct tgsi_full_src_register *src )
{
   if (src->Register.Indirect) {
      ENM( src->Register.File, file_names );
      CHR( '[' );
      ENM( src->Indirect.File, file_names );
      CHR( '[' );
      SID( src->Indirect.Index );
      TXT( "]." );
      ENM( src->Indirect.SwizzleX, swizzle_names );
      if (src->Register.Index != 0) {
         if (src->Register.Index > 0)
            CHR( '+' );
         SID( src->Register.Index );
      }
      CHR( ']' );
   } else {
      ENM( src->Register.File, file_names );
      CHR( '[' );
      SID( src->Register.Index );
      CHR( ']' );
   }
   if (src->Register.Dimension) {
      CHR( '[' );
      SID( src->Dimension.Index );
      CHR( ']' );
   }
}

static void
_dump_register_ind(
   struct dump_ctx *ctx,
   uint file,
   int index,
   uint ind_file,
   int ind_index,
   uint ind_swizzle )
{
   ENM( file, file_names );
   CHR( '[' );
   ENM( ind_file, file_names );
   CHR( '[' );
   SID( ind_index );
   TXT( "]." );
   ENM( ind_swizzle, swizzle_names );
   if (index != 0) {
      if (index > 0)
         CHR( '+' );
      SID( index );
   }
   CHR( ']' );
}

static void
_dump_writemask(
   struct dump_ctx *ctx,
   uint writemask )
{
   if (writemask != TGSI_WRITEMASK_XYZW) {
      CHR( '.' );
      if (writemask & TGSI_WRITEMASK_X)
         CHR( 'x' );
      if (writemask & TGSI_WRITEMASK_Y)
         CHR( 'y' );
      if (writemask & TGSI_WRITEMASK_Z)
         CHR( 'z' );
      if (writemask & TGSI_WRITEMASK_W)
         CHR( 'w' );
   }
}

static boolean
iter_declaration(
   struct tgsi_iterate_context *iter,
   struct tgsi_full_declaration *decl )
{
   struct dump_ctx *ctx = (struct dump_ctx *)iter;

   assert(Elements(semantic_names) == TGSI_SEMANTIC_COUNT);
   assert(Elements(interpolate_names) == TGSI_INTERPOLATE_COUNT);

   TXT( "DCL " );

   _dump_register_decl(
      ctx,
      decl->Declaration.File,
      decl->Range.First,
      decl->Range.Last );
   _dump_writemask(
      ctx,
      decl->Declaration.UsageMask );

   if (decl->Declaration.Semantic) {
      TXT( ", " );
      ENM( decl->Semantic.Name, semantic_names );
      if (decl->Semantic.Index != 0 ||
          decl->Semantic.Name == TGSI_SEMANTIC_GENERIC) {
         CHR( '[' );
         UID( decl->Semantic.Index );
         CHR( ']' );
      }
   }

   if (iter->processor.Processor == TGSI_PROCESSOR_FRAGMENT &&
       decl->Declaration.File == TGSI_FILE_INPUT)
   {
      TXT( ", " );
      ENM( decl->Declaration.Interpolate, interpolate_names );
   }

   if (decl->Declaration.Centroid) {
      TXT( ", CENTROID" );
   }

   if (decl->Declaration.Invariant) {
      TXT( ", INVARIANT" );
   }

   EOL();

   return TRUE;
}

void
tgsi_dump_declaration(
   const struct tgsi_full_declaration *decl )
{
   struct dump_ctx ctx;

   ctx.printf = dump_ctx_printf;

   iter_declaration( &ctx.iter, (struct tgsi_full_declaration *)decl );
}

static boolean
iter_property(
   struct tgsi_iterate_context *iter,
   struct tgsi_full_property *prop )
{
   int i;
   struct dump_ctx *ctx = (struct dump_ctx *)iter;

   assert(Elements(property_names) == TGSI_PROPERTY_COUNT);

   TXT( "PROPERTY " );
   ENM(prop->Property.PropertyName, property_names);

   if (prop->Property.NrTokens > 1)
      TXT(" ");

   for (i = 0; i < prop->Property.NrTokens - 1; ++i) {
      switch (prop->Property.PropertyName) {
      case TGSI_PROPERTY_GS_INPUT_PRIM:
      case TGSI_PROPERTY_GS_OUTPUT_PRIM:
         ENM(prop->u[i].Data, primitive_names);
         break;
      default:
         SID( prop->u[i].Data );
         break;
      }
      if (i < prop->Property.NrTokens - 2)
         TXT( ", " );
   }
   EOL();

   return TRUE;
}

void tgsi_dump_property(
   const struct tgsi_full_property *prop )
{
   struct dump_ctx ctx;

   ctx.printf = dump_ctx_printf;

   iter_property( &ctx.iter, (struct tgsi_full_property *)prop );
}

static boolean
iter_immediate(
   struct tgsi_iterate_context *iter,
   struct tgsi_full_immediate *imm )
{
   struct dump_ctx *ctx = (struct dump_ctx *) iter;

   uint i;

   TXT( "IMM " );
   ENM( imm->Immediate.DataType, immediate_type_names );

   TXT( " { " );

   assert( imm->Immediate.NrTokens <= 4 + 1 );
   for (i = 0; i < imm->Immediate.NrTokens - 1; i++) {
      switch (imm->Immediate.DataType) {
      case TGSI_IMM_FLOAT32:
         FLT( imm->u[i].Float );
         break;
      case TGSI_IMM_UINT32:
         UID(imm->u[i].Uint);
         break;
      case TGSI_IMM_INT32:
         SID(imm->u[i].Int);
         break;
      default:
         assert( 0 );
      }

      if (i < imm->Immediate.NrTokens - 2)
         TXT( ", " );
   }
   TXT( " }" );

   EOL();

   return TRUE;
}

void
tgsi_dump_immediate(
   const struct tgsi_full_immediate *imm )
{
   struct dump_ctx ctx;

   ctx.printf = dump_ctx_printf;

   iter_immediate( &ctx.iter, (struct tgsi_full_immediate *)imm );
}

static boolean
iter_instruction(
   struct tgsi_iterate_context *iter,
   struct tgsi_full_instruction *inst )
{
   struct dump_ctx *ctx = (struct dump_ctx *) iter;
   uint instno = ctx->instno++;
   const struct tgsi_opcode_info *info = tgsi_get_opcode_info( inst->Instruction.Opcode );
   uint i;
   boolean first_reg = TRUE;

   INSTID( instno );
   TXT( ": " );
   
   ctx->indent -= info->pre_dedent;
   for(i = 0; (int)i < ctx->indent; ++i)
      TXT( "  " );
   ctx->indent += info->post_indent;
   
   TXT( info->mnemonic );

   switch (inst->Instruction.Saturate) {
   case TGSI_SAT_NONE:
      break;
   case TGSI_SAT_ZERO_ONE:
      TXT( "_SAT" );
      break;
   case TGSI_SAT_MINUS_PLUS_ONE:
      TXT( "_SATNV" );
      break;
   default:
      assert( 0 );
   }

   for (i = 0; i < inst->Instruction.NumDstRegs; i++) {
      const struct tgsi_full_dst_register *dst = &inst->Dst[i];

      if (!first_reg)
         CHR( ',' );
      CHR( ' ' );

      if (dst->Register.Indirect) {
         _dump_register_ind(
            ctx,
            dst->Register.File,
            dst->Register.Index,
            dst->Indirect.File,
            dst->Indirect.Index,
            dst->Indirect.SwizzleX );
      }
      else {
         _dump_register_dst(
            ctx,
            dst->Register.File,
            dst->Register.Index );
      }
      _dump_writemask( ctx, dst->Register.WriteMask );

      first_reg = FALSE;
   }

   for (i = 0; i < inst->Instruction.NumSrcRegs; i++) {
      const struct tgsi_full_src_register *src = &inst->Src[i];

      if (!first_reg)
         CHR( ',' );
      CHR( ' ' );

      if (src->Register.Negate)
         CHR( '-' );
      if (src->Register.Absolute)
         CHR( '|' );

      _dump_register_src(ctx, src);

      if (src->Register.SwizzleX != TGSI_SWIZZLE_X ||
          src->Register.SwizzleY != TGSI_SWIZZLE_Y ||
          src->Register.SwizzleZ != TGSI_SWIZZLE_Z ||
          src->Register.SwizzleW != TGSI_SWIZZLE_W) {
         CHR( '.' );
         ENM( src->Register.SwizzleX, swizzle_names );
         ENM( src->Register.SwizzleY, swizzle_names );
         ENM( src->Register.SwizzleZ, swizzle_names );
         ENM( src->Register.SwizzleW, swizzle_names );
      }

      if (src->Register.Absolute)
         CHR( '|' );

      first_reg = FALSE;
   }

   if (inst->Instruction.Texture) {
      TXT( ", " );
      ENM( inst->Texture.Texture, texture_names );
   }

   switch (inst->Instruction.Opcode) {
   case TGSI_OPCODE_IF:
   case TGSI_OPCODE_ELSE:
   case TGSI_OPCODE_BGNLOOP:
   case TGSI_OPCODE_ENDLOOP:
   case TGSI_OPCODE_CAL:
      TXT( " :" );
      UID( inst->Label.Label );
      break;
   }

   /* update indentation */
   if (inst->Instruction.Opcode == TGSI_OPCODE_IF ||
       inst->Instruction.Opcode == TGSI_OPCODE_ELSE ||
       inst->Instruction.Opcode == TGSI_OPCODE_BGNFOR ||
       inst->Instruction.Opcode == TGSI_OPCODE_BGNLOOP) {
      ctx->indentation += indent_spaces;
   }

   EOL();

   return TRUE;
}

void
tgsi_dump_instruction(
   const struct tgsi_full_instruction *inst,
   uint instno )
{
   struct dump_ctx ctx;

   ctx.instno = instno;
   ctx.indent = 0;
   ctx.printf = dump_ctx_printf;
   ctx.indentation = 0;

   iter_instruction( &ctx.iter, (struct tgsi_full_instruction *)inst );
}

static boolean
prolog(
   struct tgsi_iterate_context *iter )
{
   struct dump_ctx *ctx = (struct dump_ctx *) iter;
   ENM( iter->processor.Processor, processor_type_names );
   EOL();
   return TRUE;
}

void
tgsi_dump(
   const struct tgsi_token *tokens,
   uint flags )
{
   struct dump_ctx ctx;

   ctx.iter.prolog = prolog;
   ctx.iter.iterate_instruction = iter_instruction;
   ctx.iter.iterate_declaration = iter_declaration;
   ctx.iter.iterate_immediate = iter_immediate;
   ctx.iter.iterate_property = iter_property;
   ctx.iter.epilog = NULL;

   ctx.instno = 0;
   ctx.indent = 0;
   ctx.printf = dump_ctx_printf;
   ctx.indentation = 0;

   tgsi_iterate_shader( tokens, &ctx.iter );
}

struct str_dump_ctx
{
   struct dump_ctx base;
   char *str;
   char *ptr;
   int left;
};

static void
str_dump_ctx_printf(struct dump_ctx *ctx, const char *format, ...)
{
   struct str_dump_ctx *sctx = (struct str_dump_ctx *)ctx;
   
   if(sctx->left > 1) {
      int written;
      va_list ap;
      va_start(ap, format);
      written = util_vsnprintf(sctx->ptr, sctx->left, format, ap);
      va_end(ap);

      /* Some complicated logic needed to handle the return value of
       * vsnprintf:
       */
      if (written > 0) {
         written = MIN2(sctx->left, written);
         sctx->ptr += written;
         sctx->left -= written;
      }
   }
}

void
tgsi_dump_str(
   const struct tgsi_token *tokens,
   uint flags,
   char *str,
   size_t size)
{
   struct str_dump_ctx ctx;

   ctx.base.iter.prolog = prolog;
   ctx.base.iter.iterate_instruction = iter_instruction;
   ctx.base.iter.iterate_declaration = iter_declaration;
   ctx.base.iter.iterate_immediate = iter_immediate;
   ctx.base.iter.iterate_property = iter_property;
   ctx.base.iter.epilog = NULL;

   ctx.base.instno = 0;
   ctx.base.indent = 0;
   ctx.base.printf = &str_dump_ctx_printf;
   ctx.base.indentation = 0;

   ctx.str = str;
   ctx.str[0] = 0;
   ctx.ptr = str;
   ctx.left = (int)size;

   tgsi_iterate_shader( tokens, &ctx.base.iter );
}<|MERGE_RESOLUTION|>--- conflicted
+++ resolved
@@ -123,11 +123,8 @@
    "NORMAL",
    "FACE",
    "EDGEFLAG",
-<<<<<<< HEAD
+   "PRIM_ID",
    "INSTANCEID"
-=======
-   "PRIM_ID"
->>>>>>> 1f9aa38f
 };
 
 static const char *immediate_type_names[] =
