/**************************************************************************
 * 
 * Copyright 2008 Tungsten Graphics, Inc., Cedar Park, Texas.
 * All Rights Reserved.
 * Copyright 2008 VMware, Inc.  All rights Reserved.
 *
 * Permission is hereby granted, free of charge, to any person obtaining a
 * copy of this software and associated documentation files (the
 * "Software"), to deal in the Software without restriction, including
 * without limitation the rights to use, copy, modify, merge, publish,
 * distribute, sub license, and/or sell copies of the Software, and to
 * permit persons to whom the Software is furnished to do so, subject to
 * the following conditions:
 * 
 * The above copyright notice and this permission notice (including the
 * next paragraph) shall be included in all copies or substantial portions
 * of the Software.
 * 
 * THE SOFTWARE IS PROVIDED "AS IS", WITHOUT WARRANTY OF ANY KIND, EXPRESS
 * OR IMPLIED, INCLUDING BUT NOT LIMITED TO THE WARRANTIES OF
 * MERCHANTABILITY, FITNESS FOR A PARTICULAR PURPOSE AND NON-INFRINGEMENT.
 * IN NO EVENT SHALL TUNGSTEN GRAPHICS AND/OR ITS SUPPLIERS BE LIABLE FOR
 * ANY CLAIM, DAMAGES OR OTHER LIABILITY, WHETHER IN AN ACTION OF CONTRACT,
 * TORT OR OTHERWISE, ARISING FROM, OUT OF OR IN CONNECTION WITH THE
 * SOFTWARE OR THE USE OR OTHER DEALINGS IN THE SOFTWARE.
 * 
 **************************************************************************/

/**
 * TGSI program scan utility.
 * Used to determine which registers and instructions are used by a shader.
 *
 * Authors:  Brian Paul
 */


#include "util/u_math.h"
#include "tgsi/tgsi_parse.h"
#include "tgsi/tgsi_scan.h"




/**
 * Scan the given TGSI shader to collect information such as number of
 * registers used, special instructions used, etc.
 * \return info  the result of the scan
 */
void
tgsi_scan_shader(const struct tgsi_token *tokens,
                 struct tgsi_shader_info *info)
{
   uint procType, i;
   struct tgsi_parse_context parse;

   memset(info, 0, sizeof(*info));
   for (i = 0; i < TGSI_FILE_COUNT; i++)
      info->file_max[i] = -1;

   /**
    ** Setup to begin parsing input shader
    **/
   if (tgsi_parse_init( &parse, tokens ) != TGSI_PARSE_OK) {
      debug_printf("tgsi_parse_init() failed in tgsi_scan_shader()!\n");
      return;
   }
   procType = parse.FullHeader.Processor.Processor;
   assert(procType == TGSI_PROCESSOR_FRAGMENT ||
          procType == TGSI_PROCESSOR_VERTEX ||
          procType == TGSI_PROCESSOR_GEOMETRY);


   /**
    ** Loop over incoming program tokens/instructions
    */
   while( !tgsi_parse_end_of_tokens( &parse ) ) {

      info->num_tokens++;

      tgsi_parse_token( &parse );

      switch( parse.FullToken.Token.Type ) {
      case TGSI_TOKEN_TYPE_INSTRUCTION:
         {
            const struct tgsi_full_instruction *fullinst
               = &parse.FullToken.FullInstruction;

            assert(fullinst->Instruction.Opcode < TGSI_OPCODE_LAST);
            info->opcode_count[fullinst->Instruction.Opcode]++;

            /* special case: scan fragment shaders for use of the fog
             * input/attribute.  The X component is fog, the Y component
             * is the front/back-face flag.
             */
            if (procType == TGSI_PROCESSOR_FRAGMENT) {
               uint i;
               for (i = 0; i < fullinst->Instruction.NumSrcRegs; i++) {
                  const struct tgsi_full_src_register *src =
                     &fullinst->Src[i];
                  if (src->Register.File == TGSI_FILE_INPUT ||
                      src->Register.File == TGSI_FILE_SYSTEM_VALUE) {
                     const int ind = src->Register.Index;
                     if (info->input_semantic_name[ind] == TGSI_SEMANTIC_FOG) {
<<<<<<< HEAD
                        if (src->Register.SwizzleX == TGSI_SWIZZLE_X) {
                           info->uses_fogcoord = TRUE;
                        }
                        else if (src->Register.SwizzleX == TGSI_SWIZZLE_Y) {
                           info->uses_frontfacing = TRUE;
                        }
=======
                        info->uses_fogcoord = TRUE;
                     }
                     else if (info->input_semantic_name[ind] == TGSI_SEMANTIC_FACE) {
                        info->uses_frontfacing = TRUE;
>>>>>>> 64871747
                     }
                  }
               }
            }
         }
         break;

      case TGSI_TOKEN_TYPE_DECLARATION:
         {
            const struct tgsi_full_declaration *fulldecl
               = &parse.FullToken.FullDeclaration;
            const uint file = fulldecl->Declaration.File;
            uint reg;
            for (reg = fulldecl->Range.First;
                 reg <= fulldecl->Range.Last;
                 reg++) {

               /* only first 32 regs will appear in this bitfield */
               info->file_mask[file] |= (1 << reg);
               info->file_count[file]++;
               info->file_max[file] = MAX2(info->file_max[file], (int)reg);

               if (file == TGSI_FILE_INPUT || file == TGSI_FILE_SYSTEM_VALUE) {
                  info->input_semantic_name[reg] = (ubyte)fulldecl->Semantic.Name;
                  info->input_semantic_index[reg] = (ubyte)fulldecl->Semantic.Index;
                  info->input_interpolate[reg] = (ubyte)fulldecl->Declaration.Interpolate;
                  info->num_inputs++;
               }
               else if (file == TGSI_FILE_OUTPUT) {
                  info->output_semantic_name[reg] = (ubyte)fulldecl->Semantic.Name;
                  info->output_semantic_index[reg] = (ubyte)fulldecl->Semantic.Index;
                  info->num_outputs++;

                  /* extra info for special outputs */
                  if (procType == TGSI_PROCESSOR_FRAGMENT &&
                      fulldecl->Semantic.Name == TGSI_SEMANTIC_POSITION) {
                     info->writes_z = TRUE;
                  }
                  if (procType == TGSI_PROCESSOR_VERTEX &&
                      fulldecl->Semantic.Name == TGSI_SEMANTIC_EDGEFLAG) {
                     info->writes_edgeflag = TRUE;
                  }
               }

             }
         }
         break;

      case TGSI_TOKEN_TYPE_IMMEDIATE:
         {
            uint reg = info->immediate_count++;
            uint file = TGSI_FILE_IMMEDIATE;

            info->file_mask[file] |= (1 << reg);
            info->file_count[file]++;
            info->file_max[file] = MAX2(info->file_max[file], (int)reg);
         }
         break;
      case TGSI_TOKEN_TYPE_PROPERTY:
      {
         const struct tgsi_full_property *fullprop
            = &parse.FullToken.FullProperty;

         info->properties[info->num_properties].name =
            fullprop->Property.PropertyName;
         memcpy(info->properties[info->num_properties].data,
                fullprop->u, 8 * sizeof(unsigned));;

         ++info->num_properties;
      }
      break;

      default:
         assert( 0 );
      }
   }

   info->uses_kill = (info->opcode_count[TGSI_OPCODE_KIL] ||
                      info->opcode_count[TGSI_OPCODE_KILP]);

   tgsi_parse_free (&parse);
}



/**
 * Check if the given shader is a "passthrough" shader consisting of only
 * MOV instructions of the form:  MOV OUT[n], IN[n]
 *  
 */
boolean
tgsi_is_passthrough_shader(const struct tgsi_token *tokens)
{
   struct tgsi_parse_context parse;

   /**
    ** Setup to begin parsing input shader
    **/
   if (tgsi_parse_init(&parse, tokens) != TGSI_PARSE_OK) {
      debug_printf("tgsi_parse_init() failed in tgsi_is_passthrough_shader()!\n");
      return FALSE;
   }

   /**
    ** Loop over incoming program tokens/instructions
    */
   while (!tgsi_parse_end_of_tokens(&parse)) {

      tgsi_parse_token(&parse);

      switch (parse.FullToken.Token.Type) {
      case TGSI_TOKEN_TYPE_INSTRUCTION:
         {
            struct tgsi_full_instruction *fullinst =
               &parse.FullToken.FullInstruction;
            const struct tgsi_full_src_register *src =
               &fullinst->Src[0];
            const struct tgsi_full_dst_register *dst =
               &fullinst->Dst[0];

            /* Do a whole bunch of checks for a simple move */
            if (fullinst->Instruction.Opcode != TGSI_OPCODE_MOV ||
                (src->Register.File != TGSI_FILE_INPUT &&
                 src->Register.File != TGSI_FILE_SYSTEM_VALUE) ||
                dst->Register.File != TGSI_FILE_OUTPUT ||
                src->Register.Index != dst->Register.Index ||

                src->Register.Negate ||
                src->Register.Absolute ||

                src->Register.SwizzleX != TGSI_SWIZZLE_X ||
                src->Register.SwizzleY != TGSI_SWIZZLE_Y ||
                src->Register.SwizzleZ != TGSI_SWIZZLE_Z ||
                src->Register.SwizzleW != TGSI_SWIZZLE_W ||

                dst->Register.WriteMask != TGSI_WRITEMASK_XYZW)
            {
               tgsi_parse_free(&parse);
               return FALSE;
            }
         }
         break;

      case TGSI_TOKEN_TYPE_DECLARATION:
         /* fall-through */
      case TGSI_TOKEN_TYPE_IMMEDIATE:
         /* fall-through */
      case TGSI_TOKEN_TYPE_PROPERTY:
         /* fall-through */
      default:
         ; /* no-op */
      }
   }

   tgsi_parse_free(&parse);

   /* if we get here, it's a pass-through shader */
   return TRUE;
}<|MERGE_RESOLUTION|>--- conflicted
+++ resolved
@@ -101,19 +101,10 @@
                       src->Register.File == TGSI_FILE_SYSTEM_VALUE) {
                      const int ind = src->Register.Index;
                      if (info->input_semantic_name[ind] == TGSI_SEMANTIC_FOG) {
-<<<<<<< HEAD
-                        if (src->Register.SwizzleX == TGSI_SWIZZLE_X) {
-                           info->uses_fogcoord = TRUE;
-                        }
-                        else if (src->Register.SwizzleX == TGSI_SWIZZLE_Y) {
-                           info->uses_frontfacing = TRUE;
-                        }
-=======
                         info->uses_fogcoord = TRUE;
                      }
                      else if (info->input_semantic_name[ind] == TGSI_SEMANTIC_FACE) {
                         info->uses_frontfacing = TRUE;
->>>>>>> 64871747
                      }
                   }
                }
